--- conflicted
+++ resolved
@@ -13,17 +13,13 @@
 import javax.ws.rs.core.MediaType;
 import javax.ws.rs.core.Response;
 
-<<<<<<< HEAD
-import enmasse.controller.api.osb.v2.ConflictException;
-=======
-import enmasse.controller.address.AddressManager;
->>>>>>> dc9c4f15
 import enmasse.controller.api.osb.v2.EmptyResponse;
 import enmasse.controller.api.osb.v2.OSBExceptions;
 import enmasse.controller.api.osb.v2.OSBServiceBase;
 import enmasse.controller.api.osb.v2.ServiceType;
+import enmasse.controller.api.v3.UuidApi;
 import enmasse.controller.flavor.FlavorRepository;
-import enmasse.controller.instance.InstanceManager;
+import enmasse.controller.instance.api.InstanceApi;
 import enmasse.controller.model.Destination;
 import enmasse.controller.model.Instance;
 import enmasse.controller.model.InstanceId;
@@ -33,8 +29,8 @@
 @Produces({MediaType.APPLICATION_JSON})
 public class OSBProvisioningService extends OSBServiceBase {
 
-    public OSBProvisioningService(InstanceManager instanceManager, AddressManager addressManager, FlavorRepository flavorRepository) {
-        super(instanceManager, addressManager, flavorRepository);
+    public OSBProvisioningService(InstanceApi instanceApi, UuidApi uuidApi, FlavorRepository flavorRepository) {
+        super(instanceApi, uuidApi, flavorRepository);
     }
 
     @PUT
@@ -65,7 +61,12 @@
         String group = request.getParameter("group").orElse(name);
 
         Optional<String> flavorName = serviceType.supportsOnlyDefaultPlan() ? Optional.empty() : getFlavorName(request.getPlanId());
-        Destination destination = new Destination(name, group, serviceType.storeAndForward(), serviceType.multicast(), flavorName, Optional.of(instanceId));
+        Destination destination = new Destination.Builder(name, group)
+                .storeAndForward(serviceType.storeAndForward())
+                .multicast(serviceType.multicast())
+                .flavor(flavorName)
+                .uuid(Optional.of(instanceId))
+                .build();
 
         Instance maasInstance = getOrCreateInstance(maasInstanceId);
         Optional<Destination> existingDestination = findDestination(maasInstance, instanceId);
